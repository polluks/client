package libkb

import (
	"crypto/rsa"
	"github.com/keybase/go-jsonw"
	"github.com/keybase/go-triplesec"
	"golang.org/x/crypto/openpgp"
	"golang.org/x/crypto/openpgp/errors"
	"golang.org/x/crypto/openpgp/packet"
)

//
// General Strategy:
//
//   1. Use AGL's NewEntity() with a keybase UID to generate a new
//      key.  Or maybe go with a 2-subkey configuration/
//   2. Triplesec the result and write to ~/.config/keybase/keys.3s
//   3. Sign a signature link.
//   4. Upload public and signature to server (optionally upload private)
//   5. Change local DB and rewrite user to reflect what we just uploaded
//

//
// Todos:
//    A. Verify that the PW is correct (with server?) and/or allow other key
//       passwords to be used on the key
//    3. Signatures
//    4. Upload
//    5. Local DB changed to reflect the upload
//    B. Custom usernames
//    C. Custom Email Addresses
//

//
// Password strategy:
//   1. If server push, 3sec with login password.
//   2. If local write, prompt for new password
//
//

// NewEntity returns an Entity that contains a fresh RSA/RSA keypair with a
// single identity composed of the given full name, comment and email, any of
// which may be empty but must not contain any of "()<>\x00".
// If config is nil, sensible defaults will be used.
//
// Modification of: https://code.google.com/p/go/source/browse/openpgp/keys.go?repo=crypto&r=8fec09c61d5d66f460d227fd1df3473d7e015bc6#456
//  From golang.com/x/crypto/openpgp/keys.go
func NewPgpKeyBundle(arg KeyGenArg) (*PgpKeyBundle, error) {
	currentTime := arg.Config.Now()

	uid := arg.Id.ToPgpUserId()

	if uid == nil {
		return nil, errors.InvalidArgumentError("UserId field was nil")
	}

	if arg.PrimaryBits == 0 {
		arg.PrimaryBits = 4096
	}
	if arg.SubkeyBits == 0 {
		arg.SubkeyBits = 4096
	}

	G.Log.Info("Generating primary key (%d bits)", arg.PrimaryBits)
	masterPriv, err := rsa.GenerateKey(arg.Config.Random(), arg.PrimaryBits)
	if err != nil {
		return nil, err
	}

	G.Log.Info("Generating encryption subkey (%d bits)", arg.SubkeyBits)
	encryptingPriv, err := rsa.GenerateKey(arg.Config.Random(), arg.SubkeyBits)
	if err != nil {
		return nil, err
	}
	G.Log.Info("Generating signing subkey (%d bits)", arg.SubkeyBits)
	signingPriv, err := rsa.GenerateKey(arg.Config.Random(), arg.SubkeyBits)
	if err != nil {
		return nil, err
	}

	e := &openpgp.Entity{
		PrimaryKey: packet.NewRSAPublicKey(currentTime, &masterPriv.PublicKey),
		PrivateKey: packet.NewRSAPrivateKey(currentTime, masterPriv),
		Identities: make(map[string]*openpgp.Identity),
	}
	isPrimaryId := true
	e.Identities[uid.Id] = &openpgp.Identity{
		Name:   uid.Name,
		UserId: uid,
		SelfSignature: &packet.Signature{
			CreationTime: currentTime,
			SigType:      packet.SigTypePositiveCert,
			PubKeyAlgo:   packet.PubKeyAlgoRSA,
			Hash:         arg.Config.Hash(),
			IsPrimaryId:  &isPrimaryId,
			FlagsValid:   true,
			FlagSign:     true,
			FlagCertify:  true,
			IssuerKeyId:  &e.PrimaryKey.KeyId,
		},
	}

	e.Subkeys = make([]openpgp.Subkey, 2)
	e.Subkeys[0] = openpgp.Subkey{
		PublicKey:  packet.NewRSAPublicKey(currentTime, &encryptingPriv.PublicKey),
		PrivateKey: packet.NewRSAPrivateKey(currentTime, encryptingPriv),
		Sig: &packet.Signature{
			CreationTime:              currentTime,
			SigType:                   packet.SigTypeSubkeyBinding,
			PubKeyAlgo:                packet.PubKeyAlgoRSA,
			Hash:                      arg.Config.Hash(),
			FlagsValid:                true,
			FlagEncryptStorage:        true,
			FlagEncryptCommunications: true,
			IssuerKeyId:               &e.PrimaryKey.KeyId,
		},
	}
	e.Subkeys[0].PublicKey.IsSubkey = true
	e.Subkeys[0].PrivateKey.IsSubkey = true

	e.Subkeys[1] = openpgp.Subkey{
		PublicKey:  packet.NewRSAPublicKey(currentTime, &signingPriv.PublicKey),
		PrivateKey: packet.NewRSAPrivateKey(currentTime, signingPriv),
		Sig: &packet.Signature{
			CreationTime: currentTime,
			SigType:      packet.SigTypeSubkeyBinding,
			PubKeyAlgo:   packet.PubKeyAlgoRSA,
			Hash:         arg.Config.Hash(),
			FlagsValid:   true,
			FlagSign:     true,
			IssuerKeyId:  &e.PrimaryKey.KeyId,
		},
	}
	e.Subkeys[1].PublicKey.IsSubkey = true
	e.Subkeys[1].PrivateKey.IsSubkey = true

	return (*PgpKeyBundle)(e), nil
}

type KeyGen struct {
	me       *User
	bundle   *PgpKeyBundle
	p3skb    *P3SKB
	tsec     *triplesec.Cipher
	httpArgs *HttpArgs
	arg      *KeyGenArg
	phase    int
}

func (s *KeyGen) CheckNoKey() error {
	fp, err := s.me.GetActivePgpFingerprint()
	if err == nil && fp != nil {
		err = KeyExistsError{fp}
	}
	return err
}

func (s *KeyGen) LoadMe() (err error) {
	s.me, err = LoadMe(LoadUserArg{PublicKeyOptional: true})
	return err
}

func (s *KeyGen) GenerateKey() (err error) {
	if s.arg.Id == nil {
		s.arg.Id = KeybaseIdentity("")
	}
	s.bundle, err = NewPgpKeyBundle(*s.arg)
	return
}

func (s *KeyGen) WriteKey() (err error) {
	return WriteP3SKBToKeyring(s.bundle, s.tsec)
}

func (s *KeyGen) GeneratePost() (err error) {
	var jw *jsonw.Wrapper
	var seckey, pubkey string
	var sig string
	var sigid *SigId

	if jw, err = s.me.SelfProof(); err != nil {
		return
	}
	if sig, sigid, err = SignJson(jw, s.bundle); err != nil {
		return
	}
	if pubkey, err = s.bundle.Encode(); err != nil {
		return
	}
	if seckey, err = s.p3skb.ArmoredEncode(); err != nil {
		return
	}

	s.httpArgs = &HttpArgs{
		"sig_id_base":  S{sigid.ToString(false)},
		"sig_id_short": S{sigid.ToShortId()},
		"sig":          S{sig},
		"public_key":   S{pubkey},
		"is_primary":   I{1},
	}
	if s.arg.DoSecretPush {
		s.httpArgs.Add("private_key", S{seckey})
	}
	return
}

func (s *KeyGen) PostToServer() error {
	_, err := G.API.Post(ApiArg{
		Endpoint:    "key/add",
		NeedSession: true,
		Args:        *s.httpArgs,
	})
	return err
}

type KeyGenArg struct {
	PrimaryBits  int
	SubkeyBits   int
	Id           *Identity
	Config       *packet.Config
	DoPush       bool
	DoSecretPush bool
	NoPassphrase bool
	KbPassphrase bool
	DoNaclEddsa  bool
	DoNaclDH     bool
	Pregen       *PgpKeyBundle
}

func (s *KeyGen) UpdateUser() error {
	err := s.me.SetActiveKey(s.bundle)
	fp := s.bundle.GetFingerprint()
	G.Env.GetConfigWriter().SetPgpFingerprint(&fp)
	return err
}

func (s *KeyGen) ReloadMe() (err error) {
	s.me, err = LoadMe(LoadUserArg{ForceReload: true})
	return
}

func NewKeyGen(arg *KeyGenArg) *KeyGen {
	return &KeyGen{arg: arg, phase: KEYGEN_PHASE_NONE}
}

const (
	KEYGEN_PHASE_NONE      = iota
	KEYGEN_PHASE_CHECKED   = iota
	KEYGEN_PHASE_GENERATED = iota
	KEYGEN_PHASE_POSTED    = iota
)

func (s *KeyGen) LoginAndCheckKey() (err error) {

	G.Log.Debug("+ KeyGen::LoginAndCheckKey")
	defer func() {
		G.Log.Debug("- Keygen::LoginAndCheckKey: %s", ErrToOk(err))
	}()

	if s.phase == KEYGEN_PHASE_CHECKED {
		G.Log.Debug("| LoginAndCheckKey skipped (already performed)")
		return nil
	} else if s.phase != KEYGEN_PHASE_NONE {
		return InternalError{"bad use of Keygen; wrong phase"}
	}

	if err = G.LoginState.Login(LoginArg{}); err != nil {
		return
	}

	G.Log.Debug("| Load me")
	if err = s.LoadMe(); err != nil {
		return
	}

	G.Log.Debug("| CheckNoKey")
	if err = s.CheckNoKey(); err != nil {
		return
	}

	s.phase = KEYGEN_PHASE_CHECKED

	return
}

func (s *KeyGen) GenNacl() (err error) {
	var sibkey GenericKey
	sibkey = s.bundle
	if s.arg.DoNaclEddsa {
		gen := NewNaclKeyGen(NaclKeyGenArg{
<<<<<<< HEAD
			Sibling:   sibkey,
=======
			Signer:    s.bundle,
>>>>>>> 6489aa65
			Generator: GenerateNaclSigningKeyPair,
			Type:      "sibkey",
			Me:        s.me,
			ExpireIn:  NACL_EDDSA_EXPIRE_IN,
		})
		if err = gen.Run(); err == nil {
			sibkey = gen.GetKeyPair()
		}
	}
	if err == nil && s.arg.DoNaclDH {
		gen := NewNaclKeyGen(NaclKeyGenArg{
<<<<<<< HEAD
			Sibling:   sibkey,
=======
			Signer:    s.bundle,
>>>>>>> 6489aa65
			Generator: GenerateNaclDHKeyPair,
			Type:      "subkey",
			Me:        s.me,
			ExpireIn:  NACL_DH_EXPIRE_IN,
		})
		err = gen.Run()
	}
	return err
}

func (s *KeyGen) Run() (ret *PgpKeyBundle, err error) {

	G.Log.Debug("+ KeyGen::Run")
	defer func() {
		G.Log.Debug("- KeyGen::Run -> %s", ErrToOk(err))
	}()

	if err = s.LoginAndCheckKey(); err != nil {
	} else if ret, err = s.Generate(); err != nil {
	} else if err = s.Push(); err != nil {
	} else {
		err = s.GenNacl()
	}

	return
}

func (s *KeyGen) Generate() (ret *PgpKeyBundle, err error) {

	G.Log.Debug("+ KeyGen::Generate")
	defer func() {
		G.Log.Debug("- KeyGen::Generate -> %s", ErrToOk(err))
	}()

	if s.phase != KEYGEN_PHASE_CHECKED {
		err = InternalError{"bad use of Keygen; wrong phase"}
		return
	}

	useKbPp := s.arg.DoSecretPush || s.arg.KbPassphrase

	larg := LoginArg{}

	if useKbPp {
		// If we're not using a PW, we have to check that we have the right
		// password loaded into our triplesec, so need to force a relogin
		larg.Force = true
		larg.Retry = 4
	}

	if useKbPp && G.LoginState.tsec == nil {
		if err = G.LoginState.Login(LoginArg{Force: true, Retry: 4}); err != nil {
			return
		}
	}

	if useKbPp {
		s.tsec = G.LoginState.tsec
	} else if !s.arg.NoPassphrase {
		s.tsec, err = PromptForNewTsec(PromptArg{
			TerminalPrompt: "A good passphrase to protect your key",
			PinentryDesc:   "Please pick a good passphrase to protect your key (12+ characters)",
			PinentryPrompt: "Key passphrase",
		})
		if err != nil {
			return
		}
	}

	G.Log.Debug("| GenerateKey")
	if s.arg.Pregen == nil {
		if err = s.GenerateKey(); err != nil {
			return
		}
	} else {
		s.bundle = s.arg.Pregen
	}

	G.Log.Debug("| WriteKey")
	if err = s.WriteKey(); err != nil {
		return
	}

	s.phase = KEYGEN_PHASE_GENERATED
	return
}

func (s *KeyGen) Push() (err error) {

	G.Log.Debug("+ KeyGen::Push")
	defer func() {
		G.Log.Debug("- KeyGen::Push -> %s", ErrToOk(err))
	}()

	if s.phase != KEYGEN_PHASE_GENERATED {
		return InternalError{"bad use of Keygen; wrong phase"}
	}

	if !s.arg.DoPush && !s.arg.DoSecretPush {
		G.Log.Debug("| Push skipped")
		return nil
	}

	G.Log.Debug("| UpdateUser")
	if err = s.UpdateUser(); err != nil {
		return
	}
	G.Log.Debug("| Generate HTTP Post")
	if err = s.GeneratePost(); err != nil {
		return
	}
	G.Log.Debug("| Post to server")
	if err = s.PostToServer(); err != nil {
		return
	}
	G.Log.Debug("| Reload user")
	err = s.ReloadMe()

	s.phase = KEYGEN_PHASE_POSTED

	return
}<|MERGE_RESOLUTION|>--- conflicted
+++ resolved
@@ -288,11 +288,7 @@
 	sibkey = s.bundle
 	if s.arg.DoNaclEddsa {
 		gen := NewNaclKeyGen(NaclKeyGenArg{
-<<<<<<< HEAD
-			Sibling:   sibkey,
-=======
-			Signer:    s.bundle,
->>>>>>> 6489aa65
+			Signer:    sibkey,
 			Generator: GenerateNaclSigningKeyPair,
 			Type:      "sibkey",
 			Me:        s.me,
@@ -304,11 +300,7 @@
 	}
 	if err == nil && s.arg.DoNaclDH {
 		gen := NewNaclKeyGen(NaclKeyGenArg{
-<<<<<<< HEAD
-			Sibling:   sibkey,
-=======
-			Signer:    s.bundle,
->>>>>>> 6489aa65
+			Signer:    sibkey,
 			Generator: GenerateNaclDHKeyPair,
 			Type:      "subkey",
 			Me:        s.me,
