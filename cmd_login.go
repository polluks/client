--- conflicted
+++ resolved
@@ -9,12 +9,7 @@
 type CmdLogin struct {
 }
 
-<<<<<<< HEAD
 func (v *CmdLogin) RunClient() (err error) { 
-
-=======
-func (v *CmdLogin) RunClient() error {
->>>>>>> 40ca7773
 	return nil
 }
 
